#if !USING_BUILTIN_SQLITE
    #if os(OSX)
        import SQLiteMacOSX
    #elseif os(iOS)
        #if (arch(i386) || arch(x86_64))
            import SQLiteiPhoneSimulator
        #else
            import SQLiteiPhoneOS
        #endif
    #elseif os(watchOS)
        #if (arch(i386) || arch(x86_64))
            import SQLiteWatchSimulator
        #else
            import SQLiteWatchOS
        #endif
    #endif
#endif

/// ConcreteColumnMapping is a type that supports the RowAdapter protocol.
public struct ConcreteColumnMapping {
    let columns: [(Int, String)]         // [(baseRowIndex, adaptedColumn), ...]
    let lowercaseColumnIndexes: [String: Int]   // [adaptedColumn: adaptedRowIndex]
    
    /// Creates an ConcreteColumnMapping from an array of (index, name)
    /// pairs. In each pair:
    ///
    /// - index is the index of a column in an original row
    /// - name is the name of the column in an adapted row
    ///
    /// For example, the following ConcreteColumnMapping defines two
    /// columns, "foo" and "bar", that load from the original columns at
    /// indexes 1 and 2:
    ///
    ///     ConcreteColumnMapping([(1, "foo"), (2, "bar")])
    ///
    /// Use it in your custom RowAdapter type:
    ///
    ///     struct FooBarAdapter : RowAdapter {
    ///         func concreteRowAdapter(with statement: SelectStatement) throws -> ConcreteRowAdapter {
    ///             return ConcreteColumnMapping([(1, "foo"), (2, "bar")])
    ///         }
    ///     }
    ///
    ///     // <Row foo:"foo" bar: "bar">
    ///     Row.fetchOne(db, "SELECT NULL, 'foo', 'bar'", adapter: FooBarAdapter())
    public init(columns: [(Int, String)]) {
        self.columns = columns
        self.lowercaseColumnIndexes = Dictionary(keyValueSequence: columns.enumerated().map { ($1.1.lowercased(), $0) }.reversed())
    }
    
    var count: Int {
        return columns.count
    }
    
    func baseColumIndex(adaptedIndex index: Int) -> Int {
        return columns[index].0
    }
    
    func columnName(adaptedIndex index: Int) -> String {
        return columns[index].1
    }
    
    func adaptedIndexOfColumn(named name: String) -> Int? {
        if let index = lowercaseColumnIndexes[name] {
            return index
        }
        return lowercaseColumnIndexes[name.lowercased()]
    }
}

/// ConcreteColumnMapping adopts ConcreteRowAdapter
extension ConcreteColumnMapping : ConcreteRowAdapter {
    /// Part of the ConcreteRowAdapter protocol; returns self.
    public var concreteColumnMapping: ConcreteColumnMapping {
        return self
    }
    
    /// Part of the ConcreteRowAdapter protocol; returns the empty dictionary.
    public var scopes: [String: ConcreteRowAdapter] {
        return [:]
    }
}

/// ConcreteRowAdapter is a protocol that supports the RowAdapter protocol.
///
/// GRBD ships with a ready-made type that adopts this protocol:
/// ConcreteColumnMapping.
///
/// It is unlikely that you need to write your custom type that adopts
/// this protocol.
public protocol ConcreteRowAdapter {
    /// A ConcreteColumnMapping that defines how to map a column name to a
    /// column in an original row.
    var concreteColumnMapping: ConcreteColumnMapping { get }
    
    /// A dictionary of scopes
    var scopes: [String: ConcreteRowAdapter] { get }
}

/// RowAdapter is a protocol that helps two incompatible row interfaces working
/// together.
///
/// GRDB ships with three concrete types that adopt the RowAdapter protocol:
///
/// - ColumnMapping: renames row columns
/// - SuffixRowAdapter: hides the first columns of a row
/// - ScopeAdapter: groups several adapters together to define named scopes
///
/// If the built-in adapters don't fit your needs, you can implement your own
/// type that adopts RowAdapter.
///
/// To use a row adapter, provide it to any method that fetches:
///
///     let adapter = SuffixRowAdapter(fromIndex: 2)
///     let sql = "SELECT 1 AS foo, 2 AS bar, 3 AS baz"
///
///     // <Row baz:3>
///     Row.fetchOne(db, sql, adapter: adapter)
public protocol RowAdapter {
    
    /// You never call this method directly. It is called for you whenever an
    /// adapter has to be applied.
    ///
    /// The result is a value that adopts ConcreteRowAdapter, such as
    /// ConcreteColumnMapping.
    ///
    /// For example:
    ///
    ///     // An adapter that turns any row to a row that contains a single
    ///     // column named "foo" whose value is the leftmost value of the
    ///     // original row.
    ///     struct FirstColumnAdapter : RowAdapter {
    ///         func concreteRowAdapter(with statement: SelectStatement) throws -> ConcreteRowAdapter {
    ///             return ConcreteColumnMapping(columns: [(0, "foo")])
    ///         }
    ///     }
    ///
    ///     // <Row foo:1>
    ///     Row.fetchOne(db, "SELECT 1, 2, 3", adapter: FirstColumnAdapter())
    func concreteRowAdapter(with statement: SelectStatement) throws -> ConcreteRowAdapter
}

extension RowAdapter {
    /// Returns an adapter based on self, with added scopes.
    ///
    /// If self already defines scopes, the added scopes replace
    /// eventual existing scopes with the same name.
    ///
    /// - parameter scopes: A dictionary that maps scope names to
    ///   row adapters.
    public func addingScopes(_ scopes: [String: RowAdapter]) -> RowAdapter {
        return ScopeAdapter(mainAdapter: self, scopes: scopes)
    }
}

/// ColumnMapping is a row adapter that maps column names.
///
///     let adapter = ColumnMapping(["foo": "bar"])
///     let sql = "SELECT 'foo' AS foo, 'bar' AS bar, 'baz' AS baz"
///
///     // <Row foo:"bar">
///     Row.fetchOne(db, sql, adapter: adapter)
public struct ColumnMapping : RowAdapter {
    /// The column names mapping, from adapted names to original names.
    let mapping: [String: String]
    
    /// Creates a ColumnMapping with a dictionary that maps adapted column names
    /// to original column names.
    public init(_ mapping: [String: String]) {
        self.mapping = mapping
    }
    
    /// Part of the RowAdapter protocol
    public func concreteRowAdapter(with statement: SelectStatement) throws -> ConcreteRowAdapter {
        let columns = try mapping
            .map { (mappedColumn, baseColumn) -> (Int, String) in
                guard let index = statement.index(ofColumn: baseColumn) else {
                    throw DatabaseError(code: SQLITE_MISUSE, message: "Mapping references missing column \(baseColumn). Valid column names are: \(statement.columnNames.joined(separator: ", ")).")
                }
                return (index, mappedColumn)
            }
            .sorted { $0.0 < $1.0 }
        return ConcreteColumnMapping(columns: columns)
    }
}

/// SuffixRowAdapter is a row adapter that hides the first columns in a row.
///
///     let adapter = SuffixRowAdapter(fromIndex: 2)
///     let sql = "SELECT 1 AS foo, 2 AS bar, 3 AS baz"
///
///     // <Row baz:3>
///     Row.fetchOne(db, sql, adapter: adapter)
public struct SuffixRowAdapter : RowAdapter {
    /// The suffix index
    let index: Int
    
    /// Creates a SuffixRowAdapter that hides all columns before the
    /// provided index.
    ///
    /// If index is 0, the adapted row is identical to the original row.
    public init(fromIndex index: Int) {
        GRDBPrecondition(index >= 0, "Negative column index is out of range")
        self.index = index
    }
    
    /// Part of the RowAdapter protocol
    public func concreteRowAdapter(with statement: SelectStatement) throws -> ConcreteRowAdapter {
        GRDBPrecondition(index <= statement.columnCount, "Column index is out of range")
        return ConcreteColumnMapping(columns: statement.columnNames.suffix(from: index).enumerated().map { ($0 + index, $1) })
    }
}

/// ScopeAdapter is a row adapter that lets you define scopes on rows.
///
///     // Two adapters
///     let fooAdapter = ColumnMapping(["value": "foo"])
///     let barAdapter = ColumnMapping(["value": "bar"])
///
///     // Define scopes
///     let adapter = ScopeAdapter([
///         "foo": fooAdapter,
///         "bar": barAdapter])
///
///     // Fetch
///     let sql = "SELECT 'foo' AS foo, 'bar' AS bar"
///     let row = Row.fetchOne(db, sql, adapter: adapter)!
///
///     // Scoped rows:
///     if let fooRow = row.scoped(on: "foo") {
///         fooRow.value(named: "value")    // "foo"
///     }
///     if let barRow = row.scopeed(on: "bar") {
///         barRow.value(named: "value")    // "bar"
///     }
public struct ScopeAdapter : RowAdapter {
    
    /// The main adapter
    let mainAdapter: RowAdapter
    
    /// The scope adapters
    let scopes: [String: RowAdapter]
    
    /// Creates a scoped adapter.
    ///
    /// - parameter scopes: A dictionary that maps scope names to
    ///   row adapters.
    public init(_ scopes: [String: RowAdapter]) {
        self.mainAdapter = SuffixRowAdapter(fromIndex: 0)   // Use SuffixRowAdapter(fromIndex: 0) as the identity adapter
        self.scopes = scopes
    }
    
    init(mainAdapter: RowAdapter, scopes: [String: RowAdapter]) {
        self.mainAdapter = mainAdapter
        self.scopes = scopes
    }
    
    /// Part of the RowAdapter protocol
    public func concreteRowAdapter(with statement: SelectStatement) throws -> ConcreteRowAdapter {
        let mainConcreteAdapter = try mainAdapter.concreteRowAdapter(with: statement)
        var concreteAdapterScopes = mainConcreteAdapter.scopes
        for (name, adapter) in scopes {
            try concreteAdapterScopes[name] = adapter.concreteRowAdapter(with: statement)
        }
        return ConcreteScopeAdapter(
            concreteColumnMapping: mainConcreteAdapter.concreteColumnMapping,
            scopes: concreteAdapterScopes)
    }
}

/// The concrete row adapter for ScopeAdapter
struct ConcreteScopeAdapter : ConcreteRowAdapter {
    let concreteColumnMapping: ConcreteColumnMapping
    let scopes: [String: ConcreteRowAdapter]
}

extension Row {
    /// Creates a row from a base row and a statement adapter
    convenience init(baseRow: Row, concreteRowAdapter: ConcreteRowAdapter) {
        self.init(impl: AdapterRowImpl(baseRow: baseRow, concreteRowAdapter: concreteRowAdapter))
    }

    /// Returns self if adapter is nil
    func adaptedRow(adapter: RowAdapter?, statement: SelectStatement) throws -> Row {
        guard let adapter = adapter else {
            return self
        }
        return try Row(baseRow: self, concreteRowAdapter: adapter.concreteRowAdapter(with: statement))
    }
}

struct AdapterRowImpl : RowImpl {
    let baseRow: Row
    let concreteRowAdapter: ConcreteRowAdapter
    let concreteColumnMapping: ConcreteColumnMapping
    
    init(baseRow: Row, concreteRowAdapter: ConcreteRowAdapter) {
        self.baseRow = baseRow
        self.concreteRowAdapter = concreteRowAdapter
        self.concreteColumnMapping = concreteRowAdapter.concreteColumnMapping
    }
    
    var count: Int {
        return concreteColumnMapping.count
    }
<<<<<<< HEAD
    
    func databaseValue(atUncheckedIndex index: Int) -> DatabaseValue {
        return baseRow.databaseValue(atIndex: concreteColumnMapping.baseColumIndex(adaptedIndex: index))
=======

    func databaseValue(atIndex index: Int) -> DatabaseValue {
        return baseRow.value(atIndex: concreteColumnMapping.baseColumIndex(adaptedIndex: index))
>>>>>>> a2487820
    }
    
    func dataNoCopy(atUncheckedIndex index:Int) -> Data? {
        return baseRow.dataNoCopy(atIndex: concreteColumnMapping.baseColumIndex(adaptedIndex: index))
    }
    
    func columnName(atUncheckedIndex index: Int) -> String {
        return concreteColumnMapping.columnName(adaptedIndex: index)
    }
    
    func index(ofColumn name: String) -> Int? {
        return concreteColumnMapping.adaptedIndexOfColumn(named: name)
    }
    
    func scoped(on name: String) -> Row? {
        guard let concreteRowAdapter = concreteRowAdapter.scopes[name] else {
            return nil
        }
        return Row(baseRow: baseRow, concreteRowAdapter: concreteRowAdapter)
    }
    
    var scopeNames: Set<String> {
        return Set(concreteRowAdapter.scopes.keys)
    }
    
    func copy(_ row: Row) -> Row {
        return Row(baseRow: baseRow.copy(), concreteRowAdapter: concreteRowAdapter)
    }
}<|MERGE_RESOLUTION|>--- conflicted
+++ resolved
@@ -303,15 +303,9 @@
     var count: Int {
         return concreteColumnMapping.count
     }
-<<<<<<< HEAD
     
     func databaseValue(atUncheckedIndex index: Int) -> DatabaseValue {
-        return baseRow.databaseValue(atIndex: concreteColumnMapping.baseColumIndex(adaptedIndex: index))
-=======
-
-    func databaseValue(atIndex index: Int) -> DatabaseValue {
         return baseRow.value(atIndex: concreteColumnMapping.baseColumIndex(adaptedIndex: index))
->>>>>>> a2487820
     }
     
     func dataNoCopy(atUncheckedIndex index:Int) -> Data? {
