/// SQLQueryGenerator is able to generate an SQL SELECT query.
struct SQLQueryGenerator: Refinable {
    fileprivate private(set) var relation: SQLQualifiedRelation
    private let isDistinct: Bool
    private let groupPromise: DatabasePromise<[SQLExpression]>?
    private let havingExpressionsPromise: DatabasePromise<[SQLExpression]>
    private let limit: SQLLimit?
    private let singleResult: Bool
    private let ctes: OrderedDictionary<String, SQLCTE>
    // For database region
    private let prefetchedAssociations: [_SQLAssociation]
    
    /// Creates an SQL query generator.
    ///
    /// - parameter singleResult: A hint as to whether the query should be
    ///   optimized for a single result.
    init(
        query: SQLQuery,
        forSingleResult singleResult: Bool = false)
    {
        // To generate SQL, we need a "qualified" relation, where all tables,
        // expressions, etc, are identified with table aliases.
        //
        // All those aliases let us disambiguate tables at the SQL level, and
        // prefix columns names. For example, the following request...
        //
        //      Book.filter(Column("kind") == Book.Kind.novel)
        //          .including(optional: Book.author)
        //          .including(optional: Book.translator)
        //          .annotated(with: Book.awards.count)
        //
        // ... generates the following SQL, where all identifiers are correctly
        // disambiguated and qualified:
        //
        //      SELECT book.*, person1.*, person2.*, COUNT(DISTINCT award.id)
        //      FROM book
        //      LEFT JOIN person person1 ON person1.id = book.authorId
        //      LEFT JOIN person person2 ON person2.id = book.translatorId
        //      LEFT JOIN award ON award.bookId = book.id
        //      GROUP BY book.id
        //      WHERE book.kind = 'novel'
        relation = SQLQualifiedRelation(query.relation)
        
        // Qualify group expressions and having clause with the relation alias.
        //
        // This turns `GROUP BY id` INTO `GROUP BY book.id`, and
        // `HAVING MAX(year) < 2000` INTO `HAVING MAX(book.year) < 2000`.
        let sourceAlias = relation.source.alias
        groupPromise = query.groupPromise?.map {
            $0.map { $0._qualifiedExpression(with: sourceAlias) }
        }
        havingExpressionsPromise = query.havingExpressionsPromise.map {
            $0.map { $0._qualifiedExpression(with: sourceAlias) }
        }
        
        limit = query.limit
        isDistinct = query.isDistinct
        self.singleResult = singleResult
        prefetchedAssociations = query.relation.prefetchedAssociations
        ctes = query.ctes
    }
    
    func requestSQL(_ context: SQLGenerationContext) throws -> String {
        // Build an SQL generation context with all aliases found in the query,
        // so that we can disambiguate tables that are used several times with
        // SQL aliases.
        let context = SQLGenerationContext(parent: context, aliases: relation.allAliases)
        
        var sql = ""
        
        if !ctes.isEmpty {
            sql += "WITH "
            if ctes.values.contains(where: \.isRecursive) {
                sql += "RECURSIVE "
            }
            sql += try ctes
                .map { tableName, cte in
                    let columnsSQL = cte.columns
                        .map { columns in
                            "(" + columns.map(\.quotedDatabaseIdentifier).joined(separator: ", ") + ")"
                        }
                        ?? ""
                    let cteContext = SQLGenerationContext(parent: context)
                    let requestSQL = try cte.request.requestSQL(cteContext, forSingleResult: false)
                    return "\(tableName.quotedDatabaseIdentifier)\(columnsSQL) AS (\(requestSQL))"
                }
                .joined(separator: ", ")
            sql += " "
        }
        
        sql += "SELECT"
        
        if isDistinct {
            sql += " DISTINCT"
        }
        
        let selection = try relation.selectionPromise.resolve(context.db)
        GRDBPrecondition(!selection.isEmpty, "Can't generate SQL with an empty selection")
        sql += try " " + selection.map { try $0.resultColumnSQL(context) }.joined(separator: ", ")
        
        sql += " FROM "
        sql += try relation.source.sql(context)
        
        if relation.joins.isEmpty == false {
            let sourceAlias = relation.source.alias
            for (_, join) in relation.joins {
                sql += " "
                sql += try join.sql(context, leftAlias: sourceAlias)
            }
        }
        
        let filters = try relation.filtersPromise.resolve(context.db)
        if filters.isEmpty == false {
            sql += " WHERE "
            sql += try filters.joined(operator: .and).expressionSQL(context, wrappedInParenthesis: false)
        }
        
        let groupExpressions = try groupPromise?.resolve(context.db) ?? []
        if !groupExpressions.isEmpty {
            sql += " GROUP BY "
            sql += try groupExpressions
                .map { try $0.expressionSQL(context, wrappedInParenthesis: false) }
                .joined(separator: ", ")
        }
        
        let havingExpressions = try havingExpressionsPromise.resolve(context.db)
        if havingExpressions.isEmpty == false {
            sql += " HAVING "
            sql += try havingExpressions.joined(operator: .and).expressionSQL(context, wrappedInParenthesis: false)
        }
        
        let orderings = try relation.ordering.resolve(context.db)
        if !orderings.isEmpty {
            sql += " ORDER BY "
            sql += try orderings
                .map { try $0.orderingTermSQL(context) }
                .joined(separator: ", ")
        }
        
        var limit = self.limit
        if try singleResult && !expectsSingleResult(
            context.db,
            selection: selection,
            filters: filters,
            groupExpressions: groupExpressions)
        {
            limit = SQLLimit(limit: 1, offset: limit?.offset)
        }
        
        if let limit = limit {
            sql += " LIMIT "
            sql += limit.sql
        }
        
        return sql
    }
    
    func makePreparedRequest(_ db: Database) throws -> PreparedRequest {
        try PreparedRequest(
            statement: makeSelectStatement(db),
            adapter: rowAdapter(db))
    }
    
    /// Returns a select statement
    func makeSelectStatement(_ db: Database) throws -> SelectStatement {
        // Build
        let context = SQLGenerationContext(db)
        let sql = try requestSQL(context)
        
        // Compile & set arguments
        let statement = try db.makeSelectStatement(sql: sql)
        statement.arguments = context.arguments
        
        // Optimize statement region. This allows us to track individual rowids,
        // and also find some provably empty requests such as `Player.none()`.
        statement.databaseRegion = try optimizedSelectedRegion(db, statement.databaseRegion)
        
        if !statement.databaseRegion.isEmpty {
            // Unless the statement region is provably empty, also append the
            // region of prefetched associations.
            //
            // This makes sure we observe the correct database region when the
            // statement is executed, even if we don't actually fetch prefetched
            // associations, due to lacking database content.
            //
            // For example, fetching `parent.including(all: children)` will
            // select parents, but won't attempt to select any children if there
            // is no parent in the database. And yet we need to observe the
            // table for children. This is why we include the prefetched region.
            //
            // Note that the request `parent.none().including(all: children)` is
            // different. Since `parent.none()` is provably empty, its region
            // is empty, and we thus avoid this code branch.
            try statement.databaseRegion.formUnion(prefetchedRegion(db, associations: prefetchedAssociations))
        }
        
        return statement
    }
    
    private func optimizedSelectedRegion(_ db: Database, _ selectedRegion: DatabaseRegion) throws -> DatabaseRegion {
        // Can we intersect the region with rowIds?
        //
        // Give up unless request feeds from a single database table
        let tableName = relation.source.tableName
        guard try db.tableExists(tableName) else { // skip views
            return selectedRegion
        }
        
        // The filter knows better
        let filter = try relation.filtersPromise.resolve(db).joined(operator: .and)
        guard let rowIDs = try filter.identifyingRowIDs(db, for: relation.source.alias) else {
            return selectedRegion
        }
        
        // Database regions are case-sensitive: use the canonical table name
        let canonicalTableName = try db.canonicalTableName(tableName)
        return selectedRegion.tableIntersection(canonicalTableName, rowIds: rowIDs)
    }
    
    /// If true, executing this query yields at most one row.
    /// If false, we don't know how many rows this query returns.
    private func expectsSingleResult(
        _ db: Database,
        selection: [SQLSelectable],
        filters: [SQLExpression],
        groupExpressions: [SQLExpression])
        throws -> Bool
    {
        if relation.joins.isEmpty == false {
            // Don't expect single results as soon as there is a join
            return false
        }
        
        // Do we filter on a unique key?
        let tableName = relation.source.tableName
        if try db.tableExists(tableName) { // skip views
            let identifyingColums = try filters
                .joined(operator: .and)
                .identifyingColums(db, for: relation.source.alias)
            if try db.table(tableName, hasUniqueKey: identifyingColums) {
                // Filter by unique key: guaranteed single row!
                return true
            }
        }
        
        // Do we aggregate without grouping?
        if groupExpressions.isEmpty && selection.contains(where: { $0.isAggregate() }) {
            // Selection contains an aggregate function: guaranteed single row!
            return true
        }
        
        return false
    }
    
    func makeDeleteStatement(_ db: Database) throws -> UpdateStatement {
        switch try grouping(db) {
        case .none:
<<<<<<< HEAD
            guard case .table = relation.source else {
                // Programmer error
                fatalError("Can't delete without any database table")
            }
            
            guard relation.joins.isEmpty && ctes.isEmpty else {
=======
            guard relation.joins.isEmpty else {
>>>>>>> 5464d641
                return try makeTrivialDeleteStatement(db)
            }
            
            let context = SQLGenerationContext(db, aliases: relation.allAliases)
            
            var sql = try "DELETE FROM " + relation.source.sql(context)
            
            let filters = try relation.filtersPromise.resolve(db)
            if filters.isEmpty == false {
                sql += " WHERE "
                sql += try filters
                    .joined(operator: .and)
                    .expressionSQL(context, wrappedInParenthesis: false)
            }
            
            if let limit = limit {
                let orderings = try relation.ordering.resolve(db)
                if !orderings.isEmpty {
                    sql += try " ORDER BY " + orderings.map { try $0.orderingTermSQL(context) }.joined(separator: ", ")
                }
                sql += " LIMIT " + limit.sql
            }
            
            let statement = try db.makeUpdateStatement(sql: sql)
            statement.arguments = context.arguments
            return statement
            
        case .unique:
            return try makeTrivialDeleteStatement(db)
            
        case .nonUnique:
            // Programmer error
            fatalError("Can't delete query with GROUP BY clause")
        }
    }
    
    /// DELETE FROM table WHERE id IN (SELECT id FROM table ...)
    private func makeTrivialDeleteStatement(_ db: Database) throws -> UpdateStatement {
        let tableName = relation.source.tableName
        let alias = TableAlias(tableName: tableName)
        let context = SQLGenerationContext(db, aliases: [alias])
        let subqueryContext = SQLGenerationContext(parent: context, aliases: relation.allAliases)
        let primaryKey = _SQLExpressionFastPrimaryKey()
        
        var sql = "DELETE FROM \(tableName.quotedDatabaseIdentifier) WHERE "
        sql += try alias[primaryKey].expressionSQL(context, wrappedInParenthesis: false)
        sql += " IN ("
        sql += try map(\.relation, { $0.selectOnly([primaryKey]) }).requestSQL(subqueryContext)
        sql += ")"
        
        let statement = try db.makeUpdateStatement(sql: sql)
        statement.arguments = context.arguments
        return statement
    }
    
    /// Returns nil if assignments is empty
    func makeUpdateStatement(
        _ db: Database,
        conflictResolution: Database.ConflictResolution,
        assignments: [ColumnAssignment])
        throws -> UpdateStatement?
    {
        switch try grouping(db) {
        case .none:
<<<<<<< HEAD
            guard case .table = relation.source else {
                // Programmer error
                fatalError("Can't update without any database table")
            }
            
            guard relation.joins.isEmpty && ctes.isEmpty else {
=======
            guard relation.joins.isEmpty else {
>>>>>>> 5464d641
                return try makeTrivialUpdateStatement(
                    db,
                    conflictResolution: conflictResolution,
                    assignments: assignments)
            }
            
            // Check for empty assignments after all programmer errors have
            // been checked.
            if assignments.isEmpty {
                return nil
            }
            
            let context = SQLGenerationContext(db, aliases: relation.allAliases)
            
            var sql = "UPDATE "
            
            if conflictResolution != .abort {
                sql += "OR \(conflictResolution.rawValue) "
            }
            
            sql += try relation.source.sql(context)
            
            let assignmentsSQL = try assignments
                .map { try $0.sql(context) }
                .joined(separator: ", ")
            sql += " SET " + assignmentsSQL
            
            let filters = try relation.filtersPromise.resolve(db)
            if filters.isEmpty == false {
                sql += " WHERE "
                sql += try filters
                    .joined(operator: .and)
                    .expressionSQL(context, wrappedInParenthesis: false)
            }
            
            if let limit = limit {
                let orderings = try relation.ordering.resolve(db)
                if !orderings.isEmpty {
                    sql += try " ORDER BY " + orderings.map { try $0.orderingTermSQL(context) }.joined(separator: ", ")
                }
                sql += " LIMIT " + limit.sql
            }
            
            let statement = try db.makeUpdateStatement(sql: sql)
            statement.arguments = context.arguments
            return statement
            
        case .unique:
            return try makeTrivialUpdateStatement(db, conflictResolution: conflictResolution, assignments: assignments)
            
        case .nonUnique:
            // Programmer error
            fatalError("Can't update query with GROUP BY clause")
        }
    }
    
    /// UPDATE table SET ... WHERE id IN (SELECT id FROM table ...)
    /// Returns nil if assignments is empty
    private func makeTrivialUpdateStatement(
        _ db: Database,
        conflictResolution: Database.ConflictResolution,
        assignments: [ColumnAssignment])
        throws -> UpdateStatement?
    {
        // Check for empty assignments after all programmer errors have
        // been checked.
        if assignments.isEmpty {
            return nil
        }
        
        let tableName = relation.source.tableName
        let alias = TableAlias(tableName: tableName)
        let context = SQLGenerationContext(db, aliases: [alias])
        let subqueryContext = SQLGenerationContext(parent: context, aliases: relation.allAliases)
        let primaryKey = _SQLExpressionFastPrimaryKey()
        
        // UPDATE table...
        var sql = "UPDATE "
        if conflictResolution != .abort {
            sql += "OR \(conflictResolution.rawValue) "
        }
        sql += tableName.quotedDatabaseIdentifier
        
        // SET column = value...
        let assignmentsSQL = try assignments
            .map { try $0.sql(context) }
            .joined(separator: ", ")
        sql += " SET " + assignmentsSQL
        
        // WHERE id IN (SELECT id FROM ...)
        sql += " WHERE "
        sql += try alias[primaryKey].expressionSQL(context, wrappedInParenthesis: false)
        sql += " IN ("
        sql += try map(\.relation, { $0.selectOnly([primaryKey]) }).requestSQL(subqueryContext)
        sql += ")"
        
        let statement = try db.makeUpdateStatement(sql: sql)
        statement.arguments = context.arguments
        return statement
    }
    
    /// Informs about the query grouping
    private enum GroupingInfo {
        /// No grouping at all: SELECT ... FROM player
        case none
        /// Grouped by unique key: SELECT ... FROM player GROUP BY id
        case unique
        /// Grouped by some non-unique columnns: SELECT ... FROM player GROUP BY teamId
        case nonUnique
    }
    
    /// Informs about the query grouping
    private func grouping(_ db: Database) throws -> GroupingInfo {
        // Empty group clause: no grouping
        // SELECT * FROM player
        guard let groupExpressions = try groupPromise?.resolve(db), groupExpressions.isEmpty == false else {
            return .none
        }
        
        // Grouping something which is not a table: assume non unique grouping.
        let tableName = relation.source.tableName
        guard
            try db.tableExists(tableName) // skip views
        else {
            return .nonUnique
        }
        
        var groupingColumns: Set<String> = []
        for expression in groupExpressions {
            guard let column = try expression.column(db, for: relation.source.alias, acceptsBijection: true) else {
                // Grouping by something which is not a column: assume non
                // unique grouping.
                return .nonUnique
            }
            groupingColumns.insert(column)
        }
        
        // Grouping by some column(s) which are unique
        // SELECT * FROM player GROUP BY id
        if try db.table(tableName, hasUniqueKey: groupingColumns) {
            return .unique
        }
        
        // Grouping by some column(s) which are not unique
        // SELECT * FROM player GROUP BY score
        return .nonUnique
    }
    
    /// Returns the row adapter which presents the fetched rows according to the
    /// tree of joined relations.
    ///
    /// The adapter is nil for queries without any included relation,
    /// because the fetched rows don't need any processing:
    ///
    ///     // SELECT * FROM book
    ///     let request = Book.all()
    ///     for row in try Row.fetchAll(db, request) {
    ///         row // [id:1, title:"Moby-Dick"]
    ///         let book = Book(row: row)
    ///     }
    ///
    /// But as soon as the selection includes columns of a included relation,
    /// we need an adapter:
    ///
    ///     // SELECT book.*, author.* FROM book JOIN author ON author.id = book.authorId
    ///     let request = Book.including(required: Book.author)
    ///     for row in try Row.fetchAll(db, request) {
    ///         row // [id:1, title:"Moby-Dick"]
    ///         let book = Book(row: row)
    ///
    ///         row.scopes["author"] // [id:12, name:"Herman Melville"]
    ///         let author: Author = row["author"]
    ///     }
    private func rowAdapter(_ db: Database) throws -> RowAdapter? {
        try relation.rowAdapter(db, fromIndex: 0)?.adapter
    }
}

/// A "qualified" relation, where all tables are identified with a table alias.
///
///     SELECT ... FROM ... JOIN ... WHERE ... ORDER BY ...
///            |        |        |         |            |
///            |        |        |         |            • ordering
///            |        |        |         • filterPromise
///            |        |        • joins
///            |        • source
///            • selectionPromise
private struct SQLQualifiedRelation {
    /// All aliases, including aliases of joined relations
    var allAliases: [TableAlias] {
        joins.reduce(into: [source.alias].compactMap { $0 }) {
            $0.append(contentsOf: $1.value.relation.allAliases)
        }
    }
    
    /// The source
    ///
    ///     SELECT ... FROM ... JOIN ... WHERE ... ORDER BY ...
    ///                     |
    ///                     • source
    let source: SQLQualifiedSource
    
    /// The selection from source, not including selection of joined relations
    private var sourceSelectionPromise: DatabasePromise<[SQLSelectable]>
    
    /// The full selection, including selection of joined relations
    ///
    ///     SELECT ... FROM ... JOIN ... WHERE ... ORDER BY ...
    ///            |
    ///            • selectionPromise
    var selectionPromise: DatabasePromise<[SQLSelectable]> {
        DatabasePromise { db in
            let selection = try self.sourceSelectionPromise.resolve(db)
            return try self.joins.values.reduce(into: selection) { selection, join in
                let joinedSelection = try join.relation.selectionPromise.resolve(db)
                selection.append(contentsOf: joinedSelection)
            }
        }
    }
    
    /// The filtering clause
    ///
    ///     SELECT ... FROM ... JOIN ... WHERE ... ORDER BY ...
    ///                                        |
    ///                                        • filtersPromise
    let filtersPromise: DatabasePromise<[SQLExpression]>
    
    /// The ordering of source, not including ordering of joined relations
    private let sourceOrdering: SQLRelation.Ordering
    
    /// The full ordering, including orderings of joined relations
    ///
    ///     SELECT ... FROM ... JOIN ... WHERE ... ORDER BY ...
    ///                                                     |
    ///                                                     • ordering
    var ordering: SQLRelation.Ordering {
        joins.reduce(sourceOrdering) {
            $0.appending($1.value.relation.ordering)
        }
    }
    
    /// The joins
    ///
    ///     SELECT ... FROM ... JOIN ... WHERE ... ORDER BY ...
    ///                              |
    ///                              • joins
    private(set) var joins: OrderedDictionary<String, SQLQualifiedJoin>
    
    init(_ relation: SQLRelation) {
        // Qualify the source, so that it be disambiguated with an SQL alias
        // if needed (when a select query uses the same table several times).
        // This disambiguation job will be actually performed by
        // SQLGenerationContext, when the SQLSelectQueryGenerator which owns
        // this SQLQualifiedRelation generates SQL.
        source = SQLQualifiedSource(relation.source)
        
        // Qualify all joins, selection, filter, and ordering, so that all
        // identifiers can be correctly disambiguated and qualified.
        joins = relation.children.compactMapValues { SQLQualifiedJoin($0) }
        let sourceAlias = source.alias
        sourceSelectionPromise = relation.selectionPromise.map {
            $0.map { $0._qualifiedSelectable(with: sourceAlias) }
        }
        filtersPromise = relation.filtersPromise.map {
            $0.map { $0._qualifiedExpression(with: sourceAlias) }
        }
        sourceOrdering = relation.ordering.qualified(with: sourceAlias)
    }
    
    /// See SQLQueryGenerator.rowAdapter(_:)
    ///
    /// - parameter db: A database connection.
    /// - parameter startIndex: The index of the leftmost selected column of
    ///   this relation in a full SQL query. `startIndex` is 0 for the relation
    ///   at the root of a SQLQueryGenerator (as opposed to the
    ///   joined relations).
    /// - returns: An optional tuple made of a RowAdapter and the index past the
    ///   rightmost selected column of this relation. Nil is returned if this
    ///   relations does not need any row adapter.
    func rowAdapter(_ db: Database, fromIndex startIndex: Int) throws -> (adapter: RowAdapter, endIndex: Int)? {
        // Root relation && no join => no need for any adapter
        if startIndex == 0 && joins.isEmpty {
            return nil
        }
        
        // The number of columns in source selection. Columns selected by joined
        // relations are appended after.
        let sourceSelectionWidth = try sourceSelectionPromise.resolve(db).reduce(0) {
            try $0 + $1._columnCount(db)
        }
        
        // Recursively build adapters for each joined relation with a selection.
        // Name them according to the join keys.
        var endIndex = startIndex + sourceSelectionWidth
        var scopes: [String: RowAdapter] = [:]
        for (key, join) in joins {
            if let (joinAdapter, joinEndIndex) = try join.relation.rowAdapter(db, fromIndex: endIndex) {
                scopes[key] = joinAdapter
                endIndex = joinEndIndex
            }
        }
        
        // (Root relation || empty selection) && no included relation => no need for any adapter
        if (startIndex == 0 || sourceSelectionWidth == 0) && scopes.isEmpty {
            return nil
        }
        
        // Build a RangeRowAdapter extended with the adapters of joined relations.
        //
        //      // SELECT book.*, author.* FROM book JOIN author ON author.id = book.authorId
        //      let request = Book.including(required: Book.author)
        //      for row in try Row.fetchAll(db, request) {
        //
        // The RangeRowAdapter hides the columns appended by joined relations:
        //
        //          row // [id:1, title:"Moby-Dick"]
        //          let book = Book(row: row)
        //
        // Scopes give access to those joined relations:
        //
        //          row.scopes["author"] // [id:12, name:"Herman Melville"]
        //          let author: Author = row["author"]
        //      }
        let rangeAdapter = RangeRowAdapter(startIndex ..< (startIndex + sourceSelectionWidth))
        let adapter = rangeAdapter.addingScopes(scopes)
        
        return (adapter: adapter, endIndex: endIndex)
    }
    
    /// Removes all selections from joins
    func selectOnly(_ selection: [SQLSelectable]) -> Self {
        let sourceSelectionPromise = DatabasePromise(value: selection.map {
            $0._qualifiedSelectable(with: source.alias)
        })
        return self
            .with(\.sourceSelectionPromise, sourceSelectionPromise)
            .map(\.joins, { $0.mapValues { $0.selectOnly([]) } })
    }
}

extension SQLQualifiedRelation: Refinable { }

/// A "qualified" source, where all tables are identified with a table alias.
private struct SQLQualifiedSource {
    var tableName: String
    var alias: TableAlias
    
    init(_ source: SQLSource) {
        self.tableName = source.tableName
        self.alias = source.alias ?? TableAlias(tableName: source.tableName)
        assert(alias.tableName == tableName)
    }
    
    func sql(_ context: SQLGenerationContext) throws -> String {
        if let aliasName = context.aliasName(for: alias) {
            return "\(tableName.quotedDatabaseIdentifier) \(aliasName.quotedDatabaseIdentifier)"
        } else {
            return "\(tableName.quotedDatabaseIdentifier)"
        }
    }
}

/// A "qualified" join, where all tables are identified with a table alias.
private struct SQLQualifiedJoin: Refinable {
    enum Kind: String {
        case leftJoin = "LEFT JOIN"
        case innerJoin = "JOIN"
        
        init?(_ kind: SQLRelation.Child.Kind) {
            switch kind {
            case .oneRequired:
                self = .innerJoin
            case .oneOptional:
                self = .leftJoin
            case .allPrefetched, .allNotPrefetched:
                // Eager loading of to-many associations is not implemented with joins
                return nil
            }
        }
    }
    
    var kind: Kind
    var condition: SQLAssociationCondition
    var relation: SQLQualifiedRelation
    
    init?(_ child: SQLRelation.Child) {
        guard let kind = Kind(child.kind) else {
            return nil
        }
        self.kind = kind
        self.condition = child.condition
        self.relation = SQLQualifiedRelation(child.relation)
    }
    
    func sql(_ context: SQLGenerationContext, leftAlias: TableAlias) throws -> String {
        try sql(context, leftAlias: leftAlias, allowingInnerJoin: true)
    }
    
    /// Removes all selections from joins
    func selectOnly(_ selection: [SQLSelectable]) -> SQLQualifiedJoin {
        map(\.relation) { $0.selectOnly(selection) }
    }
    
    private func sql(
        _ context: SQLGenerationContext,
        leftAlias: TableAlias,
        allowingInnerJoin allowsInnerJoin: Bool)
        throws -> String
    {
        var allowsInnerJoin = allowsInnerJoin
        
        switch self.kind {
        case .innerJoin:
            guard allowsInnerJoin else {
                // TODO: chainOptionalRequired
                //
                // When we eventually implement this, make sure we both support:
                // - joining(optional: assoc.joining(required: ...))
                // - having(assoc.joining(required: ...).isEmpty)
                fatalError("Not implemented: chaining a required association behind an optional association")
            }
        case .leftJoin:
            allowsInnerJoin = false
        }
        
        // JOIN table...
        var sql = try "\(kind.rawValue) \(relation.source.sql(context))"
        let rightAlias = relation.source.alias
        
        // ... ON <join conditions> AND <other filters>
        var joinExpressions: [SQLExpression]
        switch condition {
        case let .expression(condition):
            let joinExpression = condition(leftAlias, rightAlias).sqlExpression
            if joinExpression.isTrue {
                // Avoid generating an ON clause if possible
                joinExpressions = []
            } else {
                joinExpressions = [joinExpression]
            }
            
        case let .foreignKey(request: foreignKeyRequest, originIsLeft: originIsLeft):
            joinExpressions = try foreignKeyRequest
                .fetchForeignKeyMapping(context.db)
                .joinMapping(originIsLeft: originIsLeft)
                .joinExpressions(leftAlias: leftAlias)
        }
        joinExpressions += try relation.filtersPromise.resolve(context.db)
        if joinExpressions.isEmpty == false {
            let joiningSQL = try joinExpressions
                .joined(operator: .and)
                ._qualifiedExpression(with: rightAlias)
                .expressionSQL(context, wrappedInParenthesis: false)
            sql += " ON \(joiningSQL)"
        }
        
        for (_, join) in relation.joins {
            // Right becomes left as we dig further
            sql += try " \(join.sql(context, leftAlias: rightAlias, allowingInnerJoin: allowsInnerJoin))"
        }
        
        return sql
    }
}

// MARK: - SQLExpressionIsTrue

extension SQLExpression {
    /// Returns true if the expression is trivially true.
    ///
    /// When in doubt, returns false.
    ///
    /// Support for removing the ON clause when possible.
    var isTrue: Bool {
        var visitor = SQLExpressionIsTrue()
        do {
            try _accept(&visitor)
        } catch is SQLExpressionIsTrue.BreakError {
        } catch {
            try! { throw error }()
        }
        return visitor.isTrue
    }
}

/// Support for `SQLExpression.isTrue`
private struct SQLExpressionIsTrue: _SQLExpressionVisitor {
    struct BreakError: Error { }
    var isTrue = true
    
    private mutating func setFalse() throws -> Never {
        isTrue = false
        // Poor man's short-circuiting
        throw BreakError()
    }
    
    mutating func visit(_ dbValue: DatabaseValue) throws {
        if dbValue != true.databaseValue {
            try setFalse()
        }
    }
    
    mutating func visit<Column>(_ column: Column) throws where Column: ColumnExpression {
        try setFalse()
    }
    
    mutating func visit(_ column: _SQLQualifiedColumn) throws {
        try setFalse()
    }
    
    mutating func visit(_ expr: _SQLExpressionBetween) throws {
        try setFalse()
    }
    
    mutating func visit(_ expr: _SQLExpressionBinary) throws {
        try setFalse()
    }
    
    mutating func visit(_ expr: _SQLExpressionAssociativeBinary) throws {
        try setFalse()
    }
    
    mutating func visit(_ expr: _SQLExpressionCollate) throws {
        try setFalse()
    }
    
    mutating func visit(_ expr: _SQLExpressionContains) throws {
        try setFalse()
    }
    
    mutating func visit(_ expr: _SQLExpressionCount) throws {
        try setFalse()
    }
    
    mutating func visit(_ expr: _SQLExpressionCountDistinct) throws {
        try setFalse()
    }
    
    mutating func visit(_ expr: _SQLExpressionEqual) throws {
        try setFalse()
    }
    
    mutating func visit(_ expr: _SQLExpressionFastPrimaryKey) throws {
        try setFalse()
    }
    
    mutating func visit(_ expr: _SQLExpressionFunction) throws {
        try setFalse()
    }
    
    mutating func visit(_ expr: _SQLExpressionIsEmpty) throws {
        try setFalse()
    }
    
    mutating func visit(_ expr: _SQLExpressionLiteral) throws {
        try setFalse() // Don't know - assume not true
    }
    
    mutating func visit(_ expr: _SQLExpressionNot) throws {
        try setFalse() // Could do better
    }
    
    mutating func visit(_ expr: _SQLExpressionQualifiedFastPrimaryKey) throws {
        try setFalse()
    }
    
    mutating func visit(_ expr: _SQLExpressionTableMatch) throws {
        try setFalse()
    }
    
    mutating func visit(_ expr: _SQLExpressionUnary) throws {
        try setFalse()
    }
    
    // MARK: - _FetchRequestVisitor
    
    mutating func visit<Base: FetchRequest>(_ request: AdaptedFetchRequest<Base>) throws {
        try setFalse() // Don't know - assume not true
    }
    
    mutating func visit<RowDecoder>(_ request: QueryInterfaceRequest<RowDecoder>) throws {
        try setFalse() // Don't know - assume not true
    }
    
    mutating func visit<RowDecoder>(_ request: SQLRequest<RowDecoder>) throws {
        try setFalse() // Don't know - assume not true
    }
}

// MARK: - SQLExpressionIsConstantInRequest

extension SQLExpression {
    /// Returns true if the expression has a unique value when SQLite runs
    /// a request.
    ///
    /// When in doubt, returns false.
    ///
    ///     1          -- true
    ///     1 + 2      -- true
    ///     score      -- false
    ///
    /// Support for `SQLExpression.identifyingColums(_:for:)`
    var isConstantInRequest: Bool {
        var visitor = SQLExpressionIsConstantInRequest()
        do {
            try _accept(&visitor)
        } catch is SQLExpressionIsConstantInRequest.BreakError {
        } catch {
            try! { throw error }()
        }
        return visitor.isConstant
    }
}

/// Support for `SQLExpression.isConstantInRequest`
private struct SQLExpressionIsConstantInRequest: _SQLExpressionVisitor {
    struct BreakError: Error { }
    var isConstant = true
    
    private mutating func setNotConstant() throws -> Never {
        isConstant = false
        // Poor man's short-circuiting
        throw BreakError()
    }
    
    mutating func visit(_ dbValue: DatabaseValue) throws { }
    
    mutating func visit<Column>(_ column: Column) throws where Column: ColumnExpression {
        try setNotConstant()
    }
    
    mutating func visit(_ column: _SQLQualifiedColumn) throws {
        try setNotConstant()
    }
    
    mutating func visit(_ expr: _SQLExpressionBetween) throws {
        try expr.expression._accept(&self)
        try expr.lowerBound._accept(&self)
        try expr.upperBound._accept(&self)
    }
    
    mutating func visit(_ expr: _SQLExpressionBinary) throws {
        try expr.lhs._accept(&self)
        try expr.rhs._accept(&self)
    }
    
    mutating func visit(_ expr: _SQLExpressionAssociativeBinary) throws {
        for expression in expr.expressions {
            try expression._accept(&self)
        }
    }
    
    mutating func visit(_ expr: _SQLExpressionCollate) throws {
        try expr.expression._accept(&self)
    }
    
    mutating func visit(_ expr: _SQLExpressionContains) throws {
        guard let expressions = expr.collection.expressions() else {
            try setNotConstant() // Don't know - assume not constant
        }
        try expr.expression._accept(&self)
        for expression in expressions {
            try expression._accept(&self)
        }
    }
    
    mutating func visit(_ expr: _SQLExpressionCount) throws {
        try setNotConstant() // Don't know - assume not constant
    }
    
    mutating func visit(_ expr: _SQLExpressionCountDistinct) throws {
        try setNotConstant() // Don't know - assume not constant
    }
    
    mutating func visit(_ expr: _SQLExpressionEqual) throws {
        try expr.lhs._accept(&self)
        try expr.rhs._accept(&self)
    }
    
    mutating func visit(_ expr: _SQLExpressionFastPrimaryKey) throws {
        try setNotConstant()
    }
    
    static let knownPureFunctions = [
        "ABS", "CHAR", "COALESCE", "GLOB", "HEX", "IFNULL",
        "IIF", "INSTR", "LENGTH", "LIKE", "LIKELIHOOD",
        "LIKELY", "LOAD_EXTENSION", "LOWER", "LTRIM",
        "NULLIF", "PRINTF", "QUOTE", "REPLACE", "ROUND",
        "RTRIM", "SOUNDEX", "SQLITE_COMPILEOPTION_GET",
        "SQLITE_COMPILEOPTION_USED", "SQLITE_SOURCE_ID",
        "SQLITE_VERSION", "SUBSTR", "TRIM", "TRIM",
        "TYPEOF", "UNICODE", "UNLIKELY", "UPPER", "ZEROBLOB",
    ]
    mutating func visit(_ expr: _SQLExpressionFunction) throws {
        let function = expr.function.uppercased()
        guard
            ((function == "MAX" || function == "MIN") && expr.arguments.count > 1)
            || Self.knownPureFunctions.contains(function)
        else {
            try setNotConstant() // Don't know - assume not constant
        }
        for expression in expr.arguments {
            try expression._accept(&self)
        }
    }
    
    mutating func visit(_ expr: _SQLExpressionIsEmpty) throws {
        try expr.countExpression._accept(&self)
    }
    
    mutating func visit(_ expr: _SQLExpressionLiteral) throws {
        try setNotConstant() // Don't know - assume not constant
    }
    
    mutating func visit(_ expr: _SQLExpressionNot) throws {
        try expr.expression._accept(&self)
    }
    
    mutating func visit(_ expr: _SQLExpressionQualifiedFastPrimaryKey) throws {
        try setNotConstant()
    }
    
    mutating func visit(_ expr: _SQLExpressionTableMatch) throws {
        try setNotConstant()
    }
    
    mutating func visit(_ expr: _SQLExpressionUnary) throws {
        try expr.expression._accept(&self)
    }
    
    // MARK: - _FetchRequestVisitor
    
    mutating func visit<Base: FetchRequest>(_ request: AdaptedFetchRequest<Base>) throws {
        try setNotConstant() // Don't know - assume not constant
    }
    
    mutating func visit<RowDecoder>(_ request: QueryInterfaceRequest<RowDecoder>) throws {
        try setNotConstant() // Don't know - assume not constant
    }
    
    mutating func visit<RowDecoder>(_ request: SQLRequest<RowDecoder>) throws {
        try setNotConstant() // Don't know - assume not constant
    }
}

// MARK: - SQLTableColumnVisitor

extension SQLExpression {
    /// If this expression is a table colum, returns the name of this column.
    ///
    /// When in doubt, returns nil.
    ///
    /// - parameter acceptsBijection: If true, expressions that define a
    ///   bijection on a column return this column. For example: `-score`
    ///   returns `score`.
    func column(_ db: Database, for alias: TableAlias, acceptsBijection: Bool = false) throws -> String? {
        var visitor = SQLTableColumnVisitor(db: db, alias: alias, acceptsBijection: acceptsBijection)
        try _accept(&visitor)
        return visitor.column
    }
}

/// Support for `SQLExpression.column(_:for:)`
private struct SQLTableColumnVisitor: _SQLExpressionVisitor {
    let db: Database
    let alias: TableAlias
    let acceptsBijection: Bool
    var column: String?
    
    mutating func visit(_ dbValue: DatabaseValue) throws { }
    
    mutating func visit<Column>(_ column: Column) throws where Column: ColumnExpression { }
    
    mutating func visit(_ column: _SQLQualifiedColumn) throws {
        if column.alias == alias {
            self.column = column.name
        }
    }
    
    mutating func visit(_ expr: _SQLExpressionBetween) throws { }
    
    mutating func visit(_ expr: _SQLExpressionBinary) throws {
        if acceptsBijection && expr.op == .subtract {
            if expr.lhs.isConstantInRequest {
                try expr.rhs._accept(&self)
            } else if expr.rhs.isConstantInRequest {
                try expr.lhs._accept(&self)
            }
        }
    }
    
    mutating func visit(_ expr: _SQLExpressionAssociativeBinary) throws {
        if acceptsBijection && (expr.op == .add || expr.op == .concat) {
            let nonConstants = expr.expressions.filter { $0.isConstantInRequest == false }
            if nonConstants.count == 1 {
                try nonConstants[0]._accept(&self)
            }
        }
    }
    
    mutating func visit(_ expr: _SQLExpressionCollate) throws {
        try expr.expression._accept(&self)
    }
    
    mutating func visit(_ expr: _SQLExpressionContains) throws { }
    
    mutating func visit(_ expr: _SQLExpressionCount) throws { }
    
    mutating func visit(_ expr: _SQLExpressionCountDistinct) throws { }
    
    mutating func visit(_ expr: _SQLExpressionEqual) throws { }
    
    mutating func visit(_ expr: _SQLExpressionFastPrimaryKey) throws { }
    
    mutating func visit(_ expr: _SQLExpressionFunction) throws {
        if acceptsBijection {
            let function = expr.function.uppercased()
            if ["HEX", "QUOTE"].contains(function) && expr.arguments.count == 1 {
                try expr.arguments[0]._accept(&self)
            } else if function == "IFNULL" && expr.arguments.count == 2 && expr.arguments[1].isConstantInRequest {
                try expr.arguments[0]._accept(&self)
            }
        }
    }
    
    mutating func visit(_ expr: _SQLExpressionIsEmpty) throws { }
    
    mutating func visit(_ expr: _SQLExpressionLiteral) throws { }
    
    mutating func visit(_ expr: _SQLExpressionNot) throws { }
    
    mutating func visit(_ expr: _SQLExpressionQualifiedFastPrimaryKey) throws {
        if expr.alias == alias {
            self.column = try expr.columnName(db)
        }
    }
    
    mutating func visit(_ expr: _SQLExpressionTableMatch) throws { }
    
    mutating func visit(_ expr: _SQLExpressionUnary) throws {
        if acceptsBijection && expr.op == .minus {
            try expr.expression._accept(&self)
        }
    }
    
    // MARK: - _FetchRequestVisitor
    
    mutating func visit<Base: FetchRequest>(_ request: AdaptedFetchRequest<Base>) throws { }
    
    mutating func visit<RowDecoder>(_ request: QueryInterfaceRequest<RowDecoder>) throws { }
    
    mutating func visit<RowDecoder>(_ request: SQLRequest<RowDecoder>) throws { }
}

// MARK: - SQLIdentifyingColumns

extension SQLExpression {
    /// Returns the columns that identify a unique row in the request
    ///
    /// When in doubt, returns an empty set.
    ///
    ///     WHERE 0                         -- []
    ///     WHERE a                         -- []
    ///     WHERE a = b                     -- []
    ///     WHERE a = 1                     -- ["a"]
    ///     WHERE a = 1 AND b = 2           -- ["a", "b"]
    ///     WHERE a = 1 AND b = 2 AND c > 0 -- ["a", "b"]
    ///     WHERE a = 1 OR a = 2            -- []
    ///     WHERE a > 1                     -- []
    ///
    /// Support for `SQLQueryGenerator.expectsSingleResult()`
    func identifyingColums(_ db: Database, for alias: TableAlias) throws -> Set<String> {
        var visitor = SQLIdentifyingColumns(db: db, alias: alias)
        do {
            try _accept(&visitor)
        } catch is SQLIdentifyingColumns.BreakError {
        } catch {
            try! { throw error }()
        }
        return visitor.columns
    }
}

/// Support for `SQLExpression.identifyingColums(_:for:)`
private struct SQLIdentifyingColumns: _SQLExpressionVisitor {
    struct BreakError: Error { }
    let db: Database
    let alias: TableAlias
    var columns: Set<String> = []
    
    mutating func visit(_ dbValue: DatabaseValue) throws { }
    
    mutating func visit<Column>(_ column: Column) throws where Column: ColumnExpression { }
    
    mutating func visit(_ column: _SQLQualifiedColumn) throws { }
    
    mutating func visit(_ expr: _SQLExpressionBetween) throws { }
    
    mutating func visit(_ expr: _SQLExpressionBinary) throws { }
    
    mutating func visit(_ expr: _SQLExpressionAssociativeBinary) throws {
        if expr.op == .and {
            for expression in expr.expressions {
                try expression._accept(&self)
            }
        } else if expr.op == .or {
            columns = []
            throw BreakError()
        }
    }
    
    mutating func visit(_ expr: _SQLExpressionCollate) throws {
        try expr.expression._accept(&self)
    }
    
    mutating func visit(_ expr: _SQLExpressionContains) throws { }
    
    mutating func visit(_ expr: _SQLExpressionCount) throws { }
    
    mutating func visit(_ expr: _SQLExpressionCountDistinct) throws { }
    
    mutating func visit(_ expr: _SQLExpressionEqual) throws {
        switch expr.op {
        case .equal, .is:
            if
                let column = try expr.lhs.column(db, for: alias),
                expr.rhs.isConstantInRequest
            {
                columns.insert(column)
            } else if
                let column = try expr.rhs.column(db, for: alias),
                expr.lhs.isConstantInRequest
            {
                columns.insert(column)
            }
            
        case .notEqual, .isNot:
            break
        }
    }
    
    mutating func visit(_ expr: _SQLExpressionFastPrimaryKey) throws { }
    
    mutating func visit(_ expr: _SQLExpressionFunction) throws { }
    
    mutating func visit(_ expr: _SQLExpressionIsEmpty) throws { }
    
    mutating func visit(_ expr: _SQLExpressionLiteral) throws { }
    
    mutating func visit(_ expr: _SQLExpressionNot) throws { }
    
    mutating func visit(_ expr: _SQLExpressionQualifiedFastPrimaryKey) throws { }
    
    mutating func visit(_ expr: _SQLExpressionTableMatch) throws { }
    
    mutating func visit(_ expr: _SQLExpressionUnary) throws { }
    
    // MARK: - _FetchRequestVisitor
    
    mutating func visit<Base: FetchRequest>(_ request: AdaptedFetchRequest<Base>) throws { }
    
    mutating func visit<RowDecoder>(_ request: QueryInterfaceRequest<RowDecoder>) throws { }
    
    mutating func visit<RowDecoder>(_ request: SQLRequest<RowDecoder>) throws { }
}

// MARK: - SQLIdentifyingRowIDs

extension SQLExpression {
    /// Returns the rowIds that identify rows in the request. A nil result means
    /// an unbounded list.
    ///
    /// When in doubt, returns nil.
    ///
    ///     WHERE 1                               -- nil
    ///     WHERE 0                               -- []
    ///     WHERE NULL                            -- []
    ///     WHERE id IS NULL                      -- []
    ///     WHERE id = 1                          -- [1]
    ///     WHERE id = 1 AND b = 2                -- [1]
    ///     WHERE id = 1 OR id = 2                -- [1, 2]
    ///     WHERE id IN (1, 2, 3)                 -- [1, 2, 3]
    ///     WHERE id IN (1, 2) OR rowid IN (2, 3) -- [1, 2, 3]
    ///     WHERE id > 1                          -- nil
    ///
    /// Support for `SQLQueryGenerator.optimizedSelectedRegion()`
    func identifyingRowIDs(_ db: Database, for alias: TableAlias) throws -> Set<Int64>? {
        var visitor = SQLIdentifyingRowIDs(db: db, alias: alias)
        try _accept(&visitor)
        return visitor.rowIDs
    }
}

/// Support for `SQLExpression.identifyingRowIDs(_:for:)`
private struct SQLIdentifyingRowIDs: _SQLExpressionVisitor {
    let db: Database
    let alias: TableAlias
    var rowIDs: Set<Int64>? = nil
    
    mutating func visit(_ dbValue: DatabaseValue) throws {
        if dbValue.isNull || dbValue == false.databaseValue {
            rowIDs = []
        }
    }
    
    mutating func visit<Column>(_ column: Column) throws where Column: ColumnExpression { }
    
    mutating func visit(_ column: _SQLQualifiedColumn) throws { }
    
    mutating func visit(_ expr: _SQLExpressionBetween) throws { }
    
    mutating func visit(_ expr: _SQLExpressionBinary) throws { }
    
    mutating func visit(_ expr: _SQLExpressionAssociativeBinary) throws {
        if expr.op == .and {
            for expression in expr.expressions {
                if let expressionRowIDs = try expression.identifyingRowIDs(db, for: alias) {
                    if var rowIDs = self.rowIDs {
                        rowIDs.formIntersection(expressionRowIDs)
                        self.rowIDs = rowIDs
                        if rowIDs.isEmpty {
                            break
                        }
                    } else {
                        self.rowIDs = expressionRowIDs
                    }
                }
            }
        } else if expr.op == .or {
            var rowIDs: Set<Int64> = []
            for expression in expr.expressions {
                if let expressionRowIDs = try expression.identifyingRowIDs(db, for: alias) {
                    rowIDs.formUnion(expressionRowIDs)
                } else {
                    self.rowIDs = nil
                    return
                }
            }
            self.rowIDs = rowIDs
        }
    }
    
    mutating func visit(_ expr: _SQLExpressionCollate) throws {
        try expr.expression._accept(&self)
    }
    
    mutating func visit(_ expr: _SQLExpressionContains) throws {
        if
            let expressions = expr.collection.expressions(),
            let column = try expr.expression.column(db, for: alias),
            try db.columnIsRowID(column, of: alias.tableName)
        {
            rowIDs = Set(expressions.compactMap {
                ($0 as? DatabaseValue).flatMap { Int64.fromDatabaseValue($0) }
            })
        }
    }
    
    mutating func visit(_ expr: _SQLExpressionCount) throws { }
    
    mutating func visit(_ expr: _SQLExpressionCountDistinct) throws { }
    
    mutating func visit(_ expr: _SQLExpressionEqual) throws {
        switch expr.op {
        case .equal, .is:
            if
                let column = try expr.lhs.column(db, for: alias),
                try db.columnIsRowID(column, of: alias.tableName),
                let dbValue = expr.rhs as? DatabaseValue
            {
                if let rowID = Int64.fromDatabaseValue(dbValue) {
                    rowIDs = [rowID]
                } else {
                    // We miss `rowid = '1'` here, because SQLite would interpret the '1' string as a number
                    rowIDs = []
                }
            } else if
                let column = try expr.rhs.column(db, for: alias),
                try db.columnIsRowID(column, of: alias.tableName),
                let dbValue = expr.lhs as? DatabaseValue
            {
                if let rowID = Int64.fromDatabaseValue(dbValue) {
                    rowIDs = [rowID]
                } else {
                    // We miss `rowid = '1'` here, because SQLite would interpret the '1' string as a number
                    rowIDs = []
                }
            }
            
        case .notEqual, .isNot:
            break
        }
    }
    
    mutating func visit(_ expr: _SQLExpressionFastPrimaryKey) throws { }
    
    mutating func visit(_ expr: _SQLExpressionFunction) throws { }
    
    mutating func visit(_ expr: _SQLExpressionIsEmpty) throws { }
    
    mutating func visit(_ expr: _SQLExpressionLiteral) throws { }
    
    mutating func visit(_ expr: _SQLExpressionNot) throws { }
    
    mutating func visit(_ expr: _SQLExpressionQualifiedFastPrimaryKey) throws { }
    
    mutating func visit(_ expr: _SQLExpressionTableMatch) throws { }
    
    mutating func visit(_ expr: _SQLExpressionUnary) throws { }
    
    // MARK: - _FetchRequestVisitor
    
    mutating func visit<Base: FetchRequest>(_ request: AdaptedFetchRequest<Base>) throws { }
    
    mutating func visit<RowDecoder>(_ request: QueryInterfaceRequest<RowDecoder>) throws { }
    
    mutating func visit<RowDecoder>(_ request: SQLRequest<RowDecoder>) throws { }
}

// MARK: - SQLSelectableIsAggregate

extension SQLSelectable {
    /// Returns true if the selectable is an aggregate.
    ///
    /// When in doubt, returns false.
    ///
    ///     SELECT *              -- false
    ///     SELECT score          -- false
    ///     SELECT COUNT(*)       -- true
    ///     SELECT MAX(score)     -- true
    ///     SELECT MAX(score) + 1 -- true
    ///
    /// Support for `SQLQueryGenerator.expectsSingleResult()`
    func isAggregate() -> Bool {
        var visitor = SQLSelectableIsAggregate()
        do {
            try _accept(&visitor)
        } catch is SQLSelectableIsAggregate.BreakError {
        } catch {
            try! { throw error }()
        }
        return visitor.isAggregate
    }
}

private struct SQLSelectableIsAggregate: _SQLSelectableVisitor {
    struct BreakError: Error { }
    var isAggregate = false
    
    private mutating func setAggregate() throws -> Never {
        isAggregate = true
        // Poor man's short-circuiting
        throw BreakError()
    }
    
    // MARK: _SQLSelectableVisitor
    
    mutating func visit(_ selectable: AllColumns) throws { }
    
    mutating func visit(_ selectable: _SQLAliasedExpression) throws {
        try selectable.expression._accept(&self)
    }
    
    mutating func visit(_ selectable: _SQLQualifiedAllColumns) throws { }
    
    mutating func visit(_ selectable: _SQLSelectionLiteral) throws {
        // Don't know - assume not an aggregate
    }

    // MARK: _SQLExpressionVisitor
    
    mutating func visit(_ dbValue: DatabaseValue) throws { }
    
    mutating func visit<Column: ColumnExpression>(_ column: Column) throws { }
    
    mutating func visit(_ column: _SQLQualifiedColumn) throws { }
    
    mutating func visit(_ expr: _SQLExpressionBetween) throws {
        try expr.expression._accept(&self)
    }
    
    mutating func visit(_ expr: _SQLExpressionBinary) throws {
        try expr.lhs._accept(&self)
        try expr.rhs._accept(&self)
    }
    
    mutating func visit(_ expr: _SQLExpressionAssociativeBinary) throws {
        for expression in expr.expressions {
            try expression._accept(&self)
        }
    }
    
    mutating func visit(_ expr: _SQLExpressionCollate) throws {
        try expr.expression._accept(&self)
    }
    
    mutating func visit(_ expr: _SQLExpressionContains) throws {
        // SELECT aggregate IN (...)
        try expr.expression._accept(&self)
        
        // SELECT expr IN (aggregate, ...)
        if
            let expressions = expr.collection.expressions(),
            expressions.contains(where: { $0.isAggregate() })
        {
            try setAggregate()
        }
    }
    
    mutating func visit(_ expr: _SQLExpressionCount) throws {
        try setAggregate()
    }
    
    mutating func visit(_ expr: _SQLExpressionCountDistinct) throws {
        try setAggregate()
    }
    
    mutating func visit(_ expr: _SQLExpressionEqual) throws {
        try expr.lhs._accept(&self)
        try expr.rhs._accept(&self)
    }
    
    mutating func visit(_ expr: _SQLExpressionFastPrimaryKey) throws { }
    
    mutating func visit(_ expr: _SQLExpressionFunction) throws {
        let function = expr.function.uppercased()
        if ["MIN", "MAX"].contains(function) && expr.arguments.count == 1 {
            try setAggregate()
        } else if ["AVG", "COUNT", "SUM", "TOTAL"].contains(function) && expr.arguments.count == 1 {
            try setAggregate()
        } else if function == "GROUP_CONCAT" && (expr.arguments.count == 1 || expr.arguments.count == 2) {
            try setAggregate()
        }
    }
    
    mutating func visit(_ expr: _SQLExpressionIsEmpty) throws {
        try expr.countExpression._accept(&self)
    }
    
    mutating func visit(_ expr: _SQLExpressionLiteral) throws {
        // Don't know - assume not an aggregate
    }
    
    mutating func visit(_ expr: _SQLExpressionNot) throws {
        try expr.expression._accept(&self)
    }
    
    mutating func visit(_ expr: _SQLExpressionQualifiedFastPrimaryKey) throws { }
    
    mutating func visit(_ expr: _SQLExpressionTableMatch) throws { }
    
    mutating func visit(_ expr: _SQLExpressionUnary) throws {
        try expr.expression._accept(&self)
    }
    
    // MARK: _FetchRequestVisitor
    
    mutating func visit<Base: FetchRequest>(_ request: AdaptedFetchRequest<Base>) throws { }
    
    mutating func visit<RowDecoder>(_ request: QueryInterfaceRequest<RowDecoder>) throws { }
    
    mutating func visit<RowDecoder>(_ request: SQLRequest<RowDecoder>) throws { }
}<|MERGE_RESOLUTION|>--- conflicted
+++ resolved
@@ -255,16 +255,7 @@
     func makeDeleteStatement(_ db: Database) throws -> UpdateStatement {
         switch try grouping(db) {
         case .none:
-<<<<<<< HEAD
-            guard case .table = relation.source else {
-                // Programmer error
-                fatalError("Can't delete without any database table")
-            }
-            
             guard relation.joins.isEmpty && ctes.isEmpty else {
-=======
-            guard relation.joins.isEmpty else {
->>>>>>> 5464d641
                 return try makeTrivialDeleteStatement(db)
             }
             
@@ -329,16 +320,7 @@
     {
         switch try grouping(db) {
         case .none:
-<<<<<<< HEAD
-            guard case .table = relation.source else {
-                // Programmer error
-                fatalError("Can't update without any database table")
-            }
-            
             guard relation.joins.isEmpty && ctes.isEmpty else {
-=======
-            guard relation.joins.isEmpty else {
->>>>>>> 5464d641
                 return try makeTrivialUpdateStatement(
                     db,
                     conflictResolution: conflictResolution,
