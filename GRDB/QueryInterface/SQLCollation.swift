--- conflicted
+++ resolved
@@ -80,25 +80,15 @@
 /// Returns an SQL expression that compares two values.
 ///
 /// See https://github.com/groue/GRDB.swift/#sql-operators
-<<<<<<< HEAD
-public func == (lhs: _SQLCollatedExpression, rhs: _SQLExpressible?) -> _SQLExpression {
+public func == (lhs: _SQLCollatedExpression, rhs: SQLExpressible?) -> _SQLExpression {
     return .collate(lhs.baseExpression == rhs, lhs.collationName)
-=======
-public func == (lhs: _SQLCollatedExpression, rhs: SQLExpressible?) -> _SQLExpression {
-    return .Collate(lhs.baseExpression == rhs, lhs.collationName)
->>>>>>> a132b582
-}
-
-/// Returns an SQL expression that compares two values.
-///
-/// See https://github.com/groue/GRDB.swift/#sql-operators
-<<<<<<< HEAD
-public func == (lhs: _SQLExpressible?, rhs: _SQLCollatedExpression) -> _SQLExpression {
+}
+
+/// Returns an SQL expression that compares two values.
+///
+/// See https://github.com/groue/GRDB.swift/#sql-operators
+public func == (lhs: SQLExpressible?, rhs: _SQLCollatedExpression) -> _SQLExpression {
     return .collate(lhs == rhs.baseExpression, rhs.collationName)
-=======
-public func == (lhs: SQLExpressible?, rhs: _SQLCollatedExpression) -> _SQLExpression {
-    return .Collate(lhs == rhs.baseExpression, rhs.collationName)
->>>>>>> a132b582
 }
 
 
@@ -107,25 +97,15 @@
 /// Returns an SQL expression that compares two values.
 ///
 /// See https://github.com/groue/GRDB.swift/#sql-operators
-<<<<<<< HEAD
-public func != (lhs: _SQLCollatedExpression, rhs: _SQLExpressible?) -> _SQLExpression {
+public func != (lhs: _SQLCollatedExpression, rhs: SQLExpressible?) -> _SQLExpression {
     return .collate(lhs.baseExpression != rhs, lhs.collationName)
-=======
-public func != (lhs: _SQLCollatedExpression, rhs: SQLExpressible?) -> _SQLExpression {
-    return .Collate(lhs.baseExpression != rhs, lhs.collationName)
->>>>>>> a132b582
-}
-
-/// Returns an SQL expression that compares two values.
-///
-/// See https://github.com/groue/GRDB.swift/#sql-operators
-<<<<<<< HEAD
-public func != (lhs: _SQLExpressible?, rhs: _SQLCollatedExpression) -> _SQLExpression {
+}
+
+/// Returns an SQL expression that compares two values.
+///
+/// See https://github.com/groue/GRDB.swift/#sql-operators
+public func != (lhs: SQLExpressible?, rhs: _SQLCollatedExpression) -> _SQLExpression {
     return .collate(lhs != rhs.baseExpression, rhs.collationName)
-=======
-public func != (lhs: SQLExpressible?, rhs: _SQLCollatedExpression) -> _SQLExpression {
-    return .Collate(lhs != rhs.baseExpression, rhs.collationName)
->>>>>>> a132b582
 }
 
 
@@ -134,25 +114,15 @@
 /// Returns an SQL expression that compares two values.
 ///
 /// See https://github.com/groue/GRDB.swift/#sql-operators
-<<<<<<< HEAD
-public func < (lhs: _SQLCollatedExpression, rhs: _SQLExpressible) -> _SQLExpression {
+public func < (lhs: _SQLCollatedExpression, rhs: SQLExpressible) -> _SQLExpression {
     return .collate(lhs.baseExpression < rhs, lhs.collationName)
-=======
-public func < (lhs: _SQLCollatedExpression, rhs: SQLExpressible) -> _SQLExpression {
-    return .Collate(lhs.baseExpression < rhs, lhs.collationName)
->>>>>>> a132b582
-}
-
-/// Returns an SQL expression that compares two values.
-///
-/// See https://github.com/groue/GRDB.swift/#sql-operators
-<<<<<<< HEAD
-public func < (lhs: _SQLExpressible, rhs: _SQLCollatedExpression) -> _SQLExpression {
+}
+
+/// Returns an SQL expression that compares two values.
+///
+/// See https://github.com/groue/GRDB.swift/#sql-operators
+public func < (lhs: SQLExpressible, rhs: _SQLCollatedExpression) -> _SQLExpression {
     return .collate(lhs < rhs.baseExpression, rhs.collationName)
-=======
-public func < (lhs: SQLExpressible, rhs: _SQLCollatedExpression) -> _SQLExpression {
-    return .Collate(lhs < rhs.baseExpression, rhs.collationName)
->>>>>>> a132b582
 }
 
 
@@ -161,25 +131,15 @@
 /// Returns an SQL expression that compares two values.
 ///
 /// See https://github.com/groue/GRDB.swift/#sql-operators
-<<<<<<< HEAD
-public func <= (lhs: _SQLCollatedExpression, rhs: _SQLExpressible) -> _SQLExpression {
+public func <= (lhs: _SQLCollatedExpression, rhs: SQLExpressible) -> _SQLExpression {
     return .collate(lhs.baseExpression <= rhs, lhs.collationName)
-=======
-public func <= (lhs: _SQLCollatedExpression, rhs: SQLExpressible) -> _SQLExpression {
-    return .Collate(lhs.baseExpression <= rhs, lhs.collationName)
->>>>>>> a132b582
-}
-
-/// Returns an SQL expression that compares two values.
-///
-/// See https://github.com/groue/GRDB.swift/#sql-operators
-<<<<<<< HEAD
-public func <= (lhs: _SQLExpressible, rhs: _SQLCollatedExpression) -> _SQLExpression {
+}
+
+/// Returns an SQL expression that compares two values.
+///
+/// See https://github.com/groue/GRDB.swift/#sql-operators
+public func <= (lhs: SQLExpressible, rhs: _SQLCollatedExpression) -> _SQLExpression {
     return .collate(lhs <= rhs.baseExpression, rhs.collationName)
-=======
-public func <= (lhs: SQLExpressible, rhs: _SQLCollatedExpression) -> _SQLExpression {
-    return .Collate(lhs <= rhs.baseExpression, rhs.collationName)
->>>>>>> a132b582
 }
 
 
@@ -188,25 +148,15 @@
 /// Returns an SQL expression that compares two values.
 ///
 /// See https://github.com/groue/GRDB.swift/#sql-operators
-<<<<<<< HEAD
-public func > (lhs: _SQLCollatedExpression, rhs: _SQLExpressible) -> _SQLExpression {
+public func > (lhs: _SQLCollatedExpression, rhs: SQLExpressible) -> _SQLExpression {
     return .collate(lhs.baseExpression > rhs, lhs.collationName)
-=======
-public func > (lhs: _SQLCollatedExpression, rhs: SQLExpressible) -> _SQLExpression {
-    return .Collate(lhs.baseExpression > rhs, lhs.collationName)
->>>>>>> a132b582
-}
-
-/// Returns an SQL expression that compares two values.
-///
-/// See https://github.com/groue/GRDB.swift/#sql-operators
-<<<<<<< HEAD
-public func > (lhs: _SQLExpressible, rhs: _SQLCollatedExpression) -> _SQLExpression {
+}
+
+/// Returns an SQL expression that compares two values.
+///
+/// See https://github.com/groue/GRDB.swift/#sql-operators
+public func > (lhs: SQLExpressible, rhs: _SQLCollatedExpression) -> _SQLExpression {
     return .collate(lhs > rhs.baseExpression, rhs.collationName)
-=======
-public func > (lhs: SQLExpressible, rhs: _SQLCollatedExpression) -> _SQLExpression {
-    return .Collate(lhs > rhs.baseExpression, rhs.collationName)
->>>>>>> a132b582
 }
 
 
@@ -215,35 +165,21 @@
 /// Returns an SQL expression that compares two values.
 ///
 /// See https://github.com/groue/GRDB.swift/#sql-operators
-<<<<<<< HEAD
-public func >= (lhs: _SQLCollatedExpression, rhs: _SQLExpressible) -> _SQLExpression {
+public func >= (lhs: _SQLCollatedExpression, rhs: SQLExpressible) -> _SQLExpression {
     return .collate(lhs.baseExpression >= rhs, lhs.collationName)
-=======
-public func >= (lhs: _SQLCollatedExpression, rhs: SQLExpressible) -> _SQLExpression {
-    return .Collate(lhs.baseExpression >= rhs, lhs.collationName)
->>>>>>> a132b582
-}
-
-/// Returns an SQL expression that compares two values.
-///
-/// See https://github.com/groue/GRDB.swift/#sql-operators
-<<<<<<< HEAD
-public func >= (lhs: _SQLExpressible, rhs: _SQLCollatedExpression) -> _SQLExpression {
+}
+
+/// Returns an SQL expression that compares two values.
+///
+/// See https://github.com/groue/GRDB.swift/#sql-operators
+public func >= (lhs: SQLExpressible, rhs: _SQLCollatedExpression) -> _SQLExpression {
     return .collate(lhs >= rhs.baseExpression, rhs.collationName)
-=======
-public func >= (lhs: SQLExpressible, rhs: _SQLCollatedExpression) -> _SQLExpression {
-    return .Collate(lhs >= rhs.baseExpression, rhs.collationName)
->>>>>>> a132b582
 }
 
 
 // MARK: - Operator BETWEEN COLLATE
 
-<<<<<<< HEAD
-extension Range where Bound: _SQLExpressible {
-=======
-extension ClosedInterval where Bound: SQLExpressible {
->>>>>>> a132b582
+extension Range where Bound: SQLExpressible {
     /// Returns an SQL expression that compares the inclusion of a value in
     /// a range.
     ///
@@ -253,11 +189,7 @@
     }
 }
 
-<<<<<<< HEAD
-extension ClosedRange where Bound: _SQLExpressible {
-=======
-extension HalfOpenInterval where Bound: SQLExpressible {
->>>>>>> a132b582
+extension ClosedRange where Bound: SQLExpressible {
     /// Returns an SQL expression that compares the inclusion of a value in
     /// a range.
     ///
@@ -270,11 +202,7 @@
 
 // MARK: - Operator IN COLLATE
 
-<<<<<<< HEAD
-extension Sequence where Self.Iterator.Element: _SQLExpressible {
-=======
-extension SequenceType where Self.Generator.Element: SQLExpressible {
->>>>>>> a132b582
+extension Sequence where Self.Iterator.Element: SQLExpressible {
     /// Returns an SQL expression that compares the inclusion of a value in
     /// a sequence.
     ///
@@ -290,25 +218,15 @@
 /// Returns an SQL expression that compares two values.
 ///
 /// See https://github.com/groue/GRDB.swift/#sql-operators
-<<<<<<< HEAD
-public func === (lhs: _SQLCollatedExpression, rhs: _SQLExpressible?) -> _SQLExpression {
+public func === (lhs: _SQLCollatedExpression, rhs: SQLExpressible?) -> _SQLExpression {
     return .collate(lhs.baseExpression === rhs, lhs.collationName)
-=======
-public func === (lhs: _SQLCollatedExpression, rhs: SQLExpressible?) -> _SQLExpression {
-    return .Collate(lhs.baseExpression === rhs, lhs.collationName)
->>>>>>> a132b582
-}
-
-/// Returns an SQL expression that compares two values.
-///
-/// See https://github.com/groue/GRDB.swift/#sql-operators
-<<<<<<< HEAD
-public func === (lhs: _SQLExpressible?, rhs: _SQLCollatedExpression) -> _SQLExpression {
+}
+
+/// Returns an SQL expression that compares two values.
+///
+/// See https://github.com/groue/GRDB.swift/#sql-operators
+public func === (lhs: SQLExpressible?, rhs: _SQLCollatedExpression) -> _SQLExpression {
     return .collate(lhs == rhs.baseExpression, rhs.collationName)
-=======
-public func === (lhs: SQLExpressible?, rhs: _SQLCollatedExpression) -> _SQLExpression {
-    return .Collate(lhs == rhs.baseExpression, rhs.collationName)
->>>>>>> a132b582
 }
 
 
@@ -317,23 +235,13 @@
 /// Returns an SQL expression that compares two values.
 ///
 /// See https://github.com/groue/GRDB.swift/#sql-operators
-<<<<<<< HEAD
-public func !== (lhs: _SQLCollatedExpression, rhs: _SQLExpressible?) -> _SQLExpression {
+public func !== (lhs: _SQLCollatedExpression, rhs: SQLExpressible?) -> _SQLExpression {
     return .collate(lhs.baseExpression !== rhs, lhs.collationName)
-=======
-public func !== (lhs: _SQLCollatedExpression, rhs: SQLExpressible?) -> _SQLExpression {
-    return .Collate(lhs.baseExpression !== rhs, lhs.collationName)
->>>>>>> a132b582
-}
-
-/// Returns an SQL expression that compares two values.
-///
-/// See https://github.com/groue/GRDB.swift/#sql-operators
-<<<<<<< HEAD
-public func !== (lhs: _SQLExpressible?, rhs: _SQLCollatedExpression) -> _SQLExpression {
+}
+
+/// Returns an SQL expression that compares two values.
+///
+/// See https://github.com/groue/GRDB.swift/#sql-operators
+public func !== (lhs: SQLExpressible?, rhs: _SQLCollatedExpression) -> _SQLExpression {
     return .collate(lhs !== rhs.baseExpression, rhs.collationName)
-=======
-public func !== (lhs: SQLExpressible?, rhs: _SQLCollatedExpression) -> _SQLExpression {
-    return .Collate(lhs !== rhs.baseExpression, rhs.collationName)
->>>>>>> a132b582
 }